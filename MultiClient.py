--- conflicted
+++ resolved
@@ -733,19 +733,11 @@
     if address is None:  # see if this is an old connection
         await asyncio.sleep(0.5)  # wait for snes connection to succeed if possible.
         rom = ctx.rom if ctx.rom else None
-<<<<<<< HEAD
 
         servers = Utils.persistent_load()["servers"]
         if rom in servers:
             address = servers[rom]
             cached_address = True
-=======
-        try:
-            servers = cached_address = Utils.persistent_load()["servers"]
-            address = servers[rom] if rom and rom in servers else servers["default"]
-        except Exception as e:
-            logger.debug(f"Could not find cached server address. {e}")
->>>>>>> 2833d99e
 
     # Wait for the user to provide a multiworld server address
     if not address:
@@ -811,27 +803,14 @@
 
 async def process_server_cmd(ctx: Context, cmd, args):
     if cmd == 'RoomInfo':
-<<<<<<< HEAD
-        ctx.ui_node.log_info('--------------------------------')
-        ctx.ui_node.log_info('Room Information:')
-        ctx.ui_node.log_info('--------------------------------')
+        logger.info('--------------------------------')
+        logger.info('Room Information:')
+        logger.info('--------------------------------')
         version = args["version"]
         ctx.server_version = tuple(version)
         version = ".".join(str(item) for item in version)
 
-        ctx.ui_node.log_info(f'Server protocol version: {version}')
-=======
-        logger.info('--------------------------------')
-        logger.info('Room Information:')
-        logger.info('--------------------------------')
-        version = args.get("version", "unknown Bonta Protocol")
-        if isinstance(version, list):
-            ctx.server_version = tuple(version)
-            version = ".".join(str(item) for item in version)
-        else:
-            ctx.server_version = (0, 0, 0)
         logger.info(f'Server protocol version: {version}')
->>>>>>> 2833d99e
         if "tags" in args:
             logger.info("Server protocol tags: " + ", ".join(args["tags"]))
         if args['password']:
@@ -882,12 +861,7 @@
     elif cmd == 'Connected':
         if ctx.send_unsafe:
             ctx.send_unsafe = False
-<<<<<<< HEAD
-            ctx.ui_node.log_info(f'Turning off sending of ALL location checks not declared as missing.  If you want it on, please use /send_unsafe true')
-=======
             logger.info(f'Turning off sending of ALL location checks not declared as missing.  If you want it on, please use /send_unsafe true')
-        Utils.persistent_store("servers", "default", ctx.server_address)
->>>>>>> 2833d99e
         Utils.persistent_store("servers", ctx.rom, ctx.server_address)
         ctx.team, ctx.slot = args[0]
         ctx.player_names = {p: n for p, n in args[1]}
@@ -952,17 +926,6 @@
         logging.info('%s found %s (%s)' % (player_sent, item, color(get_location_name_from_address(found.location),
                                                                     'blue_bg', 'white')))
 
-<<<<<<< HEAD
-=======
-    elif cmd == 'Missing':
-        if 'locations' in args:
-            locations = json.loads(args['locations'])
-            if ctx.items_missing:
-                for location in locations:
-                    logger.info(f'Missing: {location}')
-                logger.info(f'Found {len(locations)} missing location checks')
-            ctx.items_missing = [location for location in locations]
->>>>>>> 2833d99e
 
     elif cmd == 'Hint':
         hints = [Utils.Hint(*hint) for hint in args]
