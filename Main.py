--- conflicted
+++ resolved
@@ -83,11 +83,8 @@
     world.triforce_pieces_available = args.triforce_pieces_available.copy()
     world.triforce_pieces_required = args.triforce_pieces_required.copy()
     world.shop_shuffle = args.shop_shuffle.copy()
-<<<<<<< HEAD
     world.shop_shuffle_slots = args.shop_shuffle_slots.copy()
-=======
     world.potion_shop_shuffle = args.potion_shop_shuffle.copy()
->>>>>>> 8f1a6a43
     world.progression_balancing = {player: not balance for player, balance in args.skip_progression_balancing.items()}
     world.shuffle_prizes = args.shuffle_prizes.copy()
     world.sprite_pool = args.sprite_pool.copy()
